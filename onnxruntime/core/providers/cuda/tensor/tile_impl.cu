// Copyright (c) Microsoft Corporation. All rights reserved.
// Licensed under the MIT License.

#include "core/providers/cuda/cu_inc/common.cuh"
#include "tile_impl.h"

namespace onnxruntime {
namespace cuda {

template <typename T>
__global__ void _TileKernel(
    const size_t shape_rank,
    const TArray<fast_divmod> fdm_input_shape,
    const TArray<int64_t> input_strides,
    const T* input_data,
    const TArray<fast_divmod> fdm_output_strides,
    T* output_data,
    const CUDA_LONG N) {
  CALCULATE_ELEMENTWISE_INDEX_OR_EXIT(id, N);
  CUDA_LONG input_index = 0;
  CUDA_LONG output_index = id;
  for (int dim = 0; dim < shape_rank; ++dim) {
    int out_coord, r;
    fdm_output_strides[dim].divmod(output_index, out_coord, r);
    output_index = r;
    int q, in_coord;
    fdm_input_shape[dim].divmod(out_coord, q, in_coord);
    input_index += input_strides[dim] * in_coord;
  }
  output_data[id] = input_data[input_index];
}

template <typename T>
void TileImpl(
    cudaStream_t stream,
    const size_t shape_rank,
    const TArray<fast_divmod>& fdm_input_shape,
    const TArray<int64_t>& input_stride,
    const T* input_data,
    const TArray<fast_divmod>& fdm_output_strides,
    T* output_data,
    const size_t N) {
  int blocksPerGrid = (int)(ceil(static_cast<float>(N) / GridDim::maxThreadsPerBlock));
  _TileKernel<T><<<blocksPerGrid, GridDim::maxThreadsPerBlock, 0, stream>>>(
      shape_rank, fdm_input_shape, input_stride, input_data,
      fdm_output_strides, output_data, (CUDA_LONG)N);
}

template <typename T>
__global__ void _TileMemcpyKernel(
    const T* input_data,
    const size_t num_input_elements,
    T* output_data,
    const size_t N) {
  CALCULATE_ELEMENTWISE_INDEX_OR_EXIT(id, N);
  auto input_index = id % num_input_elements;
  output_data[id] = input_data[input_index];
}

template <typename T>
void TileMemcpyImpl(
<<<<<<< HEAD
=======
    cudaStream_t stream,
>>>>>>> f649f917
    const T* input_data,
    const size_t num_input_elements,
    T* output_data,
    const size_t num_output_elements) {
  int blocksPerGrid = (int)(ceil(static_cast<float>(num_output_elements) / GridDim::maxThreadsPerBlock));
<<<<<<< HEAD
  _TileMemcpyKernel<<<blocksPerGrid, GridDim::maxThreadsPerBlock, 0>>>(
      input_data, num_input_elements, output_data, (CUDA_LONG)num_output_elements);
}

#define SPECIALIZED_IMPL(T)                                                                                                                                                                                                                \
  template void TileImpl<T>(const size_t shape_rank, const TArray<fast_divmod>& fdm_input_shape, const TArray<int64_t>& input_stride, const T* input_data, const TArray<fast_divmod>& fdm_output_strides, T* output_data, const size_t N); \
  template void TileMemcpyImpl<T>(const T* input_data, const size_t num_input_elements, T* output_data, const size_t num_output_elements);
=======
  _TileMemcpyKernel<<<blocksPerGrid, GridDim::maxThreadsPerBlock, 0, stream>>>(
      input_data, num_input_elements, output_data, (CUDA_LONG)num_output_elements);
}

template <typename T>
__global__ void _TileBatchedMemcpyKernel(
    const T* input_data,
    const size_t num_of_elements_per_input_batch,
    const size_t num_input_batch_count,
    const fast_divmod num_of_elements_per_output_batch,
    T* output_data,
    const size_t N) {
  CALCULATE_ELEMENTWISE_INDEX_OR_EXIT(id, N);
  CUDA_LONG batch_idx = 0;
  CUDA_LONG element_idx = 0;
  num_of_elements_per_output_batch.divmod(id, batch_idx, element_idx);
  output_data[id] = input_data[(batch_idx % num_input_batch_count) * num_of_elements_per_input_batch + (element_idx % num_of_elements_per_input_batch)];
}

template <typename T>
void TileBatchedMemcpyImpl(
    cudaStream_t stream,
    const T* input_data,
    const size_t num_of_elements_per_input_batch,
    const size_t num_input_batch_count,
    const fast_divmod& num_of_elements_per_output_batch,
    T* output_data,
    const size_t num_output_elements) {
  int blocksPerGrid = (int)(ceil(static_cast<float>(num_output_elements) / GridDim::maxThreadsPerBlock));
  _TileBatchedMemcpyKernel<<<blocksPerGrid, GridDim::maxThreadsPerBlock, 0, stream>>>(
      input_data,
      num_of_elements_per_input_batch,
      num_input_batch_count,
      num_of_elements_per_output_batch,
      output_data,
      (CUDA_LONG)num_output_elements);
}

#define SPECIALIZED_IMPL(T)                                                                                                                                                                                                                \
  template void TileImpl<T>(cudaStream_t stream, const size_t shape_rank, const TArray<fast_divmod>& fdm_input_shape, const TArray<int64_t>& input_stride, const T* input_data, const TArray<fast_divmod>& fdm_output_strides, T* output_data, const size_t N); \
  template void TileMemcpyImpl<T>(cudaStream_t stream, const T* input_data, const size_t num_input_elements, T* output_data, const size_t num_output_elements);                                                                                                 \
  template void TileBatchedMemcpyImpl<T>(cudaStream_t stream, const T* input_data, const size_t num_of_elements_per_input_batch, const size_t num_input_batch_count, const fast_divmod& num_of_elements_per_output_batch, T* output_data, const size_t num_output_elements);
>>>>>>> f649f917

SPECIALIZED_IMPL(float)
SPECIALIZED_IMPL(double)
SPECIALIZED_IMPL(half)

}  // namespace cuda
}  // namespace onnxruntime<|MERGE_RESOLUTION|>--- conflicted
+++ resolved
@@ -59,24 +59,12 @@
 
 template <typename T>
 void TileMemcpyImpl(
-<<<<<<< HEAD
-=======
     cudaStream_t stream,
->>>>>>> f649f917
     const T* input_data,
     const size_t num_input_elements,
     T* output_data,
     const size_t num_output_elements) {
   int blocksPerGrid = (int)(ceil(static_cast<float>(num_output_elements) / GridDim::maxThreadsPerBlock));
-<<<<<<< HEAD
-  _TileMemcpyKernel<<<blocksPerGrid, GridDim::maxThreadsPerBlock, 0>>>(
-      input_data, num_input_elements, output_data, (CUDA_LONG)num_output_elements);
-}
-
-#define SPECIALIZED_IMPL(T)                                                                                                                                                                                                                \
-  template void TileImpl<T>(const size_t shape_rank, const TArray<fast_divmod>& fdm_input_shape, const TArray<int64_t>& input_stride, const T* input_data, const TArray<fast_divmod>& fdm_output_strides, T* output_data, const size_t N); \
-  template void TileMemcpyImpl<T>(const T* input_data, const size_t num_input_elements, T* output_data, const size_t num_output_elements);
-=======
   _TileMemcpyKernel<<<blocksPerGrid, GridDim::maxThreadsPerBlock, 0, stream>>>(
       input_data, num_input_elements, output_data, (CUDA_LONG)num_output_elements);
 }
@@ -119,7 +107,6 @@
   template void TileImpl<T>(cudaStream_t stream, const size_t shape_rank, const TArray<fast_divmod>& fdm_input_shape, const TArray<int64_t>& input_stride, const T* input_data, const TArray<fast_divmod>& fdm_output_strides, T* output_data, const size_t N); \
   template void TileMemcpyImpl<T>(cudaStream_t stream, const T* input_data, const size_t num_input_elements, T* output_data, const size_t num_output_elements);                                                                                                 \
   template void TileBatchedMemcpyImpl<T>(cudaStream_t stream, const T* input_data, const size_t num_of_elements_per_input_batch, const size_t num_input_batch_count, const fast_divmod& num_of_elements_per_output_batch, T* output_data, const size_t num_output_elements);
->>>>>>> f649f917
 
 SPECIALIZED_IMPL(float)
 SPECIALIZED_IMPL(double)
