--- conflicted
+++ resolved
@@ -13,11 +13,7 @@
 void Shutdown_DeleteRegistry();
 
 struct TensorrtProviderFactory : IExecutionProviderFactory {
-<<<<<<< HEAD
-  TensorrtProviderFactory(int device_id) : device_id_(device_id) {}
-=======
   TensorrtProviderFactory(const TensorrtExecutionProviderInfo& info) : info_{info} {}
->>>>>>> f649f917
   ~TensorrtProviderFactory() override {}
 
   std::unique_ptr<IExecutionProvider> CreateProvider() override;
@@ -27,34 +23,21 @@
 };
 
 std::unique_ptr<IExecutionProvider> TensorrtProviderFactory::CreateProvider() {
-<<<<<<< HEAD
-=======
   return onnxruntime::make_unique<TensorrtExecutionProvider>(info_);
 }
 
 std::shared_ptr<IExecutionProviderFactory> CreateExecutionProviderFactory_Tensorrt(int device_id) {
->>>>>>> f649f917
   TensorrtExecutionProviderInfo info;
   info.device_id = device_id;
   return std::make_shared<onnxruntime::TensorrtProviderFactory>(info);
 }
 
-<<<<<<< HEAD
-std::shared_ptr<IExecutionProviderFactory> CreateExecutionProviderFactory_Tensorrt(int device_id) {
-  return std::make_shared<onnxruntime::TensorrtProviderFactory>(device_id);
-=======
 std::shared_ptr<IExecutionProviderFactory> CreateExecutionProviderFactory_Tensorrt(const TensorrtExecutionProviderInfo& info) {
   return std::make_shared<onnxruntime::TensorrtProviderFactory>(info);
->>>>>>> f649f917
 }
 
 struct Tensorrt_Provider : Provider {
   std::shared_ptr<IExecutionProviderFactory> CreateExecutionProviderFactory(int device_id) override {
-<<<<<<< HEAD
-    //TODO: This is apparently a bug. The consructor parameter is create-arena-flag, not the device-id
-    // Will be fixed by PR #2850
-    return std::make_shared<TensorrtProviderFactory>(device_id);
-=======
     TensorrtExecutionProviderInfo info;
     info.device_id = device_id;
     return std::make_shared<TensorrtProviderFactory>(info);
@@ -67,7 +50,6 @@
     info.has_user_compute_stream = options.has_user_compute_stream;
     info.user_compute_stream = options.user_compute_stream;
     return std::make_shared<TensorrtProviderFactory>(info);
->>>>>>> f649f917
   }
 
   void Shutdown() override {
