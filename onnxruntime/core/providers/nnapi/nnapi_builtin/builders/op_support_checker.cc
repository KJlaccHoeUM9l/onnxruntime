// Copyright (c) Microsoft Corporation. All rights reserved.
// Licensed under the MIT License.

#include "op_support_checker.h"

#include "core/common/logging/logging.h"
#include "core/common/safeint.h"
#include "core/framework/tensorprotoutils.h"
#include "core/graph/graph.h"
#include "core/providers/common.h"
#include "core/providers/shared/node_unit/node_unit.h"
#include "core/providers/shared/utils/utils.h"
#include "helper.h"

namespace onnxruntime {
namespace nnapi {

#pragma region helpers

struct OpSupportCheckerRegistrations {
  std::vector<std::unique_ptr<IOpSupportChecker>> support_checkers;
  std::unordered_map<std::string, const IOpSupportChecker*> op_support_checker_map;
};

bool HasExternalInitializer(const InitializedTensorSet& initializers, const NodeUnit& node_unit) {
  const auto is_ext_initializer =
      [&](const NodeArg& node_arg) {
        const auto& input_name(node_arg.Name());
        if (!Contains(initializers, input_name))
          return false;

        const auto& tensor = *initializers.at(input_name);
        if (tensor.has_data_location() &&
            tensor.data_location() == ONNX_NAMESPACE::TensorProto_DataLocation_EXTERNAL) {
          LOGS_DEFAULT(VERBOSE) << "Initializer [" << input_name
                                << "] with external data location are not currently supported";
          return true;
        }

        return false;
      };

  const auto& inputs = node_unit.Inputs();
  for (const auto& input : inputs) {
    if (is_ext_initializer(input.node_arg))
      return true;

    if (!input.quant_param)
      continue;

    if (is_ext_initializer(input.quant_param->scale))
      return true;

    if (input.quant_param->zero_point && is_ext_initializer(*input.quant_param->zero_point))
      return true;
  }

  return false;
}

template <class T>
void CreateSharedOpSupportCheckerImpl(const std::string& op_type,
                                      OpSupportCheckerRegistrations& op_registrations,
                                      const std::vector<std::string>& op_types) {
  // The shared OpSupportChecker is already in the OpSupportCheckerRegistrations
  if (op_registrations.op_support_checker_map.find(op_type) != op_registrations.op_support_checker_map.cend())
    return;

  op_registrations.support_checkers.push_back(std::make_unique<T>());
  for (const auto& op : op_types) {
    op_registrations.op_support_checker_map.emplace(op, op_registrations.support_checkers.back().get());
  }
}

#pragma endregion helpers

#pragma region op_base

class BaseOpSupportChecker : public IOpSupportChecker {
 public:
  virtual ~BaseOpSupportChecker() = default;
  bool IsOpSupported(const InitializedTensorSet& initializers, const NodeUnit& node_unit,
                     const OpSupportCheckParams& params) const override;

  // This is for ops which are by default supported and do not have their own impl of OpSupportChecker
  // for those ops (Relu, Identity) we use BaseOpSupportChecker
  static void CreateSharedOpSupportChecker(
      const std::string& op_type, OpSupportCheckerRegistrations& op_registrations);

 protected:
  virtual bool IsOpSupportedImpl(const InitializedTensorSet& /* initializers */, const NodeUnit& /* node_unit */,
                                 const OpSupportCheckParams& /* params */) const {
    return true;
  }

  virtual int32_t GetMinSupportedNNAPIFeatureLevel(const NodeUnit& /* node_unit */,
                                                   const OpSupportCheckParams& /* params */) const {
    // ANEURALNETWORKS_FEATURE_LEVEL_1 is the baseline version of NNAPI,
    // There is no NNAPI support for Android API level 26-
    return ANEURALNETWORKS_FEATURE_LEVEL_1;
  }

  virtual bool HasSupportedInputsImpl(const NodeUnit& node_unit) const;

  virtual int GetMinSupportedOpSet(const NodeUnit& /* node_unit */) const { return 1; }
  virtual int GetMaxSupportedOpSet(const NodeUnit& /* node_unit */) const { return 15; }

  // Check if this node_unit's type is supported
  // SingleNode type NodeUnit is supported
  // QDQGroup type NodeUnit is by default unsupported, and this can be individually overwritten by inherited classes
  virtual bool IsNodeUnitTypeSupported(const NodeUnit& node_unit) const;

 private:
  bool HasSupportedOpSet(const NodeUnit& node_unit) const;
  bool HasSupportedInputs(const NodeUnit& node_unit) const;
};

/* static */ void BaseOpSupportChecker::CreateSharedOpSupportChecker(
    const std::string& op_type, OpSupportCheckerRegistrations& op_registrations) {
  CreateSharedOpSupportCheckerImpl<BaseOpSupportChecker>(
      op_type, op_registrations,
      {
          "Relu",
          "Identity",
      });
}

bool BaseOpSupportChecker::IsOpSupported(const InitializedTensorSet& initializers, const NodeUnit& node_unit,
                                         const OpSupportCheckParams& params) const {
  int32_t required_feature_level = GetMinSupportedNNAPIFeatureLevel(node_unit, params);
  if (required_feature_level > params.android_feature_level) {
    LOGS_DEFAULT(VERBOSE) << "Current Android API level [" << params.android_feature_level
                          << "], Operator [" << node_unit.OpType()
                          << "] is only supported on API >" << required_feature_level;
    return false;
  }

  if (!IsNodeUnitTypeSupported(node_unit))
    return false;

  if (!HasSupportedInputs(node_unit))
    return false;

  // We do not support external initializers for now
  if (HasExternalInitializer(initializers, node_unit))
    return false;

  if (!HasSupportedOpSet(node_unit))
    return false;

  return IsOpSupportedImpl(initializers, node_unit, params);
}

bool BaseOpSupportChecker::HasSupportedInputs(const NodeUnit& node_unit) const {
  // We do not support unknown(null) input shape
  auto has_shape = [](const NodeArg& node_arg, const std::string& name, const std::string op_type) {
    if (!node_arg.Shape()) {
      LOGS_DEFAULT(VERBOSE) << "Node [" << name << "] type [" << op_type
                            << "] Input [" << node_arg.Name() << "] has no shape";
      return false;
    }
    return true;
  };

  for (const auto& input : node_unit.Inputs()) {
    if (!has_shape(input.node_arg, node_unit.Name(), node_unit.OpType()))
      return false;

    if (input.quant_param.has_value()) {
      if (!has_shape(input.quant_param->scale, node_unit.Name(), node_unit.OpType()))
        return false;

      // zero point is optional
      if (input.quant_param->zero_point &&
          !has_shape(*input.quant_param->zero_point, node_unit.Name(), node_unit.OpType()))
        return false;
    }
  }
  return HasSupportedInputsImpl(node_unit);
}

bool BaseOpSupportChecker::HasSupportedInputsImpl(const NodeUnit& node_unit) const {
  // We only check the type of input 0 by default
  // specific op builder can override this
  const auto& input = node_unit.Inputs()[0].node_arg;

  int32_t input_type;
  if (!GetType(input, input_type))
    return false;

  if (input_type != ONNX_NAMESPACE::TensorProto_DataType_FLOAT) {
    LOGS_DEFAULT(VERBOSE) << "[" << node_unit.OpType()
                          << "] Input type: [" << input_type
                          << "] is not supported for now";
    return false;
  }

  return true;
}

bool BaseOpSupportChecker::HasSupportedOpSet(const NodeUnit& node_unit) const {
  auto since_version = node_unit.SinceVersion();
  if (since_version < GetMinSupportedOpSet(node_unit) || since_version > GetMaxSupportedOpSet(node_unit)) {
    LOGS_DEFAULT(VERBOSE) << node_unit.OpType() << " opset [" << since_version
                          << "] is only supported for opset ["
                          << GetMinSupportedOpSet(node_unit) << ", "
                          << GetMaxSupportedOpSet(node_unit) << "]";
    return false;
  }

  return true;
}

bool BaseOpSupportChecker::IsNodeUnitTypeSupported(const NodeUnit& node_unit) const {
  if (node_unit.UnitType() == NodeUnit::Type::QDQGroup) {
    LOGS_DEFAULT(VERBOSE) << "QDQ NodeUnit [" << node_unit.OpType()
                          << "] is not supported for now";

    return false;
  }

  return true;
}

#pragma endregion op_base

#pragma region op_binary

class BinaryOpSupportChecker : public BaseOpSupportChecker {
 public:
  static void CreateSharedOpSupportChecker(
      const std::string& op_type, OpSupportCheckerRegistrations& op_registrations);

 private:
  int32_t GetMinSupportedNNAPIFeatureLevel(const NodeUnit& node_unit,
                                           const OpSupportCheckParams& params) const override;
  bool IsOpSupportedImpl(const InitializedTensorSet& initializers, const NodeUnit& node_unit,
                         const OpSupportCheckParams& params) const override;
  bool HasSupportedInputsImpl(const NodeUnit& node_unit) const override;
  int GetMinSupportedOpSet(const NodeUnit& node_unit) const override;
};

/* static */ void BinaryOpSupportChecker::CreateSharedOpSupportChecker(
    const std::string& op_type, OpSupportCheckerRegistrations& op_registrations) {
  CreateSharedOpSupportCheckerImpl<BinaryOpSupportChecker>(
      op_type, op_registrations,
      {
          "Add",
          "Sub",
          "Mul",
          "Div",
          "QLinearAdd",
          "Pow",
      });
}

int32_t BinaryOpSupportChecker::GetMinSupportedNNAPIFeatureLevel(
    const NodeUnit& node_unit, const OpSupportCheckParams& /* params */) const {
  const auto& op(node_unit.OpType());
  if (op == "Sub" || op == "Div") {
    return ANEURALNETWORKS_FEATURE_LEVEL_2;
  }

  if (op == "Pow") {
    return ANEURALNETWORKS_FEATURE_LEVEL_3;
  }

  return ANEURALNETWORKS_FEATURE_LEVEL_1;
}

int BinaryOpSupportChecker::GetMinSupportedOpSet(const NodeUnit& node_unit) const {
  const auto& op(node_unit.OpType());

  // Add/Sub/Mul/Div/Pow opset 6- has broadcast attributes we do not support now
  if (op != "QLinearAdd")
    return 7;

  return 1;
}

bool BinaryOpSupportChecker::HasSupportedInputsImpl(const NodeUnit& node_unit) const {
  bool is_qlinear_add = node_unit.OpType() == "QLinearAdd";
  bool is_pow = node_unit.OpType() == "Pow";
  if (!is_qlinear_add && !is_pow)
    return BaseOpSupportChecker::HasSupportedInputsImpl(node_unit);

  if (is_qlinear_add) {
    // QLinearAdd
    if (!HasValidBinaryOpQuantizedInputs(node_unit))
      return false;
  }

  // Pow we only support both input as fp32 now
  if (is_pow) {
    int32_t input_type_1;
    if (!GetType(node_unit.Inputs()[0].node_arg, input_type_1))
      return false;

    int32_t input_type_2;
    if (!GetType(node_unit.Inputs()[1].node_arg, input_type_2))
      return false;

    if (input_type_1 != ONNX_NAMESPACE::TensorProto_DataType_FLOAT || input_type_1 != input_type_2) {
      LOGS_DEFAULT(VERBOSE) << "Pow only supports fp32 inputs, actual input type"
                            << ", Input type 1: " << input_type_1
                            << ", Input type 2: " << input_type_2;
      return false;
    }
  }

  return true;
}

bool BinaryOpSupportChecker::IsOpSupportedImpl(const InitializedTensorSet& initializers, const NodeUnit& node_unit,
                                               const OpSupportCheckParams& params) const {
  const auto& op_type(node_unit.OpType());
  const auto& inputs = node_unit.Inputs();
  bool op_is_qlinear = op_type == "QLinearAdd";
  Shape input1_shape, input2_shape;
  if (!GetShape(inputs[0].node_arg, input1_shape) ||
      !GetShape(inputs[1].node_arg, input2_shape))
    return false;

  const auto input1_size = input1_shape.size();
  const auto input2_size = input2_shape.size();
  if (input1_size > 4 || input2_size > 4) {
    LOGS_DEFAULT(VERBOSE) << op_type << " only support up to 4d shape, input1 is "
                          << input1_size << "d shape, input 2 is "
                          << input2_size << "d shape";
    return false;
  }

  if (op_is_qlinear) {
    // For QLinearAdd, we only support uint8 output now
    int32_t output_type;
    if (!GetType(node_unit.Outputs()[0].node_arg, output_type))
      return false;

    if (output_type != ONNX_NAMESPACE::TensorProto_DataType_UINT8) {
      LOGS_DEFAULT(VERBOSE) << "[" << op_type
                            << "] output type: [" << output_type
                            << "] is not supported for now";
      return false;
    }

    // Check input scales and ZPs
    if (!HasValidQuantizationScales(initializers, node_unit, {0, 1}, params, true /* is_input */))
      return false;
    if (!HasValidQuantizationZeroPoints(initializers, node_unit, {0, 1}, true /* is_input */))
      return false;

    // Check output scale and ZP
    if (!HasValidQuantizationScales(initializers, node_unit, {0}, params, false /* is_input */))
      return false;
    if (!HasValidQuantizationZeroPoints(initializers, node_unit, {0}, false /* is_input */))
      return false;
  }

  return true;
}

#pragma endregion

#pragma region op_transpose

class TransposeOpSupportChecker : public BaseOpSupportChecker {
 private:
  bool IsOpSupportedImpl(const InitializedTensorSet& initializers, const NodeUnit& node_unit,
                         const OpSupportCheckParams& params) const override;

  int32_t GetMinSupportedNNAPIFeatureLevel(const NodeUnit& /* node_unit */,
                                           const OpSupportCheckParams& /* params */) const override {
    return ANEURALNETWORKS_FEATURE_LEVEL_2;
  }

  bool HasSupportedInputsImpl(const NodeUnit& node_unit) const override;
};

bool TransposeOpSupportChecker::IsOpSupportedImpl(const InitializedTensorSet& /* initializers */, const NodeUnit& node_unit,
                                                  const OpSupportCheckParams& /* params */) const {
  Shape input_shape;
  if (!GetShape(node_unit.Inputs()[0].node_arg, input_shape))
    return false;

  const auto input_size = input_shape.size();
  if (input_size > 4 || input_size == 0) {
    LOGS_DEFAULT(VERBOSE) << "Transpose only supports 1-4d shape, input is "
                          << input_size << "d shape";
    return false;
  }

  return true;
}

bool TransposeOpSupportChecker::HasSupportedInputsImpl(const NodeUnit& node_unit) const {
  int32_t input_type;
  if (!GetType(node_unit.Inputs()[0].node_arg, input_type))
    return false;

  if (input_type != ONNX_NAMESPACE::TensorProto_DataType_FLOAT &&
      input_type != ONNX_NAMESPACE::TensorProto_DataType_UINT8) {
    LOGS_DEFAULT(VERBOSE) << "[" << node_unit.OpType()
                          << "] Input type: [" << input_type
                          << "] is not supported for now";
    return false;
  }

  return true;
}

#pragma endregion

#pragma region op_reshape

class ReshapeOpSupportChecker : public BaseOpSupportChecker {
 private:
  bool IsOpSupportedImpl(const InitializedTensorSet& initializers, const NodeUnit& node_unit,
                         const OpSupportCheckParams& params) const override;

  // Reshape opset 4- uses attributes for new shape which we do not support for now
  int GetMinSupportedOpSet(const NodeUnit& /* node_unit */) const override { return 5; }
};

bool ReshapeOpSupportChecker::IsOpSupportedImpl(const InitializedTensorSet& initializers, const NodeUnit& node_unit,
                                                const OpSupportCheckParams& /* params */) const {
  const auto& inputs = node_unit.Inputs();
  const auto& perm_name = inputs[1].node_arg.Name();
  if (!Contains(initializers, perm_name)) {
    LOGS_DEFAULT(VERBOSE) << "New shape of reshape must be known";
    return false;
  }

  Shape input_shape;
  if (!GetShape(inputs[0].node_arg, input_shape))
    return false;

  if (input_shape.size() > 4 || input_shape.empty()) {
    LOGS_DEFAULT(VERBOSE) << "Reshape only supports up to 1-4d shape, input is "
                          << input_shape.size() << "d shape";
    return false;
  }

  const auto& perm_tensor = *initializers.at(perm_name);
  std::vector<uint8_t> unpacked_tensor;
  auto status = onnxruntime::utils::UnpackInitializerData(perm_tensor, unpacked_tensor);
  if (!status.IsOK()) {
    LOGS_DEFAULT(ERROR) << "Error while unpacking perm_tensor: " << status.ErrorMessage();
    return false;
  }
  const int64_t* raw_perm = reinterpret_cast<const int64_t*>(unpacked_tensor.data());
  const auto perm_size = SafeInt<uint32_t>(perm_tensor.dims()[0]);

  NodeAttrHelper helper(node_unit);
  const bool allow_zero = helper.Get("allowzero ", 0) == 1;
  for (uint32_t i = 0; i < perm_size; i++) {
    // NNAPI reshape does not support 0 as dimension
    if (raw_perm[i] == 0) {
      if (i < input_shape.size() && input_shape[i] == 0) {
        LOGS_DEFAULT(VERBOSE) << "Reshape doesn't support 0 reshape dimension on a dynamic dimension";
        return false;
      }

      if (allow_zero) {
        LOGS_DEFAULT(VERBOSE) << "Reshape doesn't support 0 reshape dimension when allowzero is enabled";
        return false;
      }
    }
  }

  return true;
}

#pragma endregion

#pragma region op_batchnormalization

class BatchNormalizationOpSupportChecker : public BaseOpSupportChecker {
 private:
  bool IsOpSupportedImpl(const InitializedTensorSet& initializers, const NodeUnit& node_unit,
                         const OpSupportCheckParams& params) const override;

  // BatchNormalization opset 6- has unsupported attributes
  int GetMinSupportedOpSet(const NodeUnit& /* node_unit */) const override { return 7; }
};

bool BatchNormalizationOpSupportChecker::IsOpSupportedImpl(const InitializedTensorSet& initializers, const NodeUnit& node_unit,
                                                           const OpSupportCheckParams& /* params */) const {
  if (node_unit.Outputs().size() != 1) {
    LOGS_DEFAULT(VERBOSE) << "Your onnx model may be in training mode, please export "
                             "it in test mode.";
    return false;
  }

  const auto& inputs = node_unit.Inputs();
  Shape input_shape;
  if (!GetShape(inputs[0].node_arg, input_shape))
    return false;

  const auto input_size = input_shape.size();
  if (input_size > 4) {
    LOGS_DEFAULT(VERBOSE) << "BN only support up to 4d shape, input is "
                          << input_size << "d shape";
    return false;
  }

  NodeAttrHelper helper(node_unit);
  const auto spatial = helper.Get("spatial", 1);
  if (spatial != 1) {
    LOGS_DEFAULT(VERBOSE) << "Non-spatial BN is not supported";
    return false;
  }

  const auto& scale_name = inputs[1].node_arg.Name();
  const auto& b_name = inputs[2].node_arg.Name();
  const auto& mean_name = inputs[3].node_arg.Name();
  const auto& var_name = inputs[4].node_arg.Name();
  if (!Contains(initializers, scale_name)) {
    LOGS_DEFAULT(VERBOSE) << "Scale of BN must be known";
    return false;
  }
  if (!Contains(initializers, b_name)) {
    LOGS_DEFAULT(VERBOSE) << "B of BN must be known";
    return false;
  }
  if (!Contains(initializers, mean_name)) {
    LOGS_DEFAULT(VERBOSE) << "Mean of BN must be known";
    return false;
  }
  if (!Contains(initializers, var_name)) {
    LOGS_DEFAULT(VERBOSE) << "Var of BN must be known";
    return false;
  }

  return true;
}

#pragma endregion

#pragma region op_pool

class PoolOpSupportChecker : public BaseOpSupportChecker {
 public:
  static void CreateSharedOpSupportChecker(
      const std::string& op_type, OpSupportCheckerRegistrations& op_registrations);

 private:
  bool IsOpSupportedImpl(const InitializedTensorSet& initializers, const NodeUnit& node_unit,
                         const OpSupportCheckParams& params) const override;

  int32_t GetMinSupportedNNAPIFeatureLevel(const NodeUnit& /* node_unit */,
                                           const OpSupportCheckParams& params) const override {
    return params.use_nchw ? ANEURALNETWORKS_FEATURE_LEVEL_3 : ANEURALNETWORKS_FEATURE_LEVEL_2;
  }

  bool HasSupportedInputsImpl(const NodeUnit& node_unit) const override;
};

/* static */ void PoolOpSupportChecker::CreateSharedOpSupportChecker(
    const std::string& op_type, OpSupportCheckerRegistrations& op_registrations) {
  CreateSharedOpSupportCheckerImpl<PoolOpSupportChecker>(
      op_type, op_registrations,
      {
          "GlobalAveragePool",
          "GlobalMaxPool",
          "AveragePool",
          "MaxPool",
          "QLinearAveragePool",
      });
}

bool PoolOpSupportChecker::IsOpSupportedImpl(const InitializedTensorSet& initializers, const NodeUnit& node_unit,
                                             const OpSupportCheckParams& params) const {
  const auto& op_name = node_unit.Name();
  const auto& op_type = node_unit.OpType();
  const auto& inputs = node_unit.Inputs();
  Shape input_shape;
  if (!GetShape(inputs[0].node_arg, input_shape))
    return false;

  const auto input_size = input_shape.size();
  if (input_size != 4) {
    LOGS_DEFAULT(VERBOSE)
        << op_type << " only supports rank-4 tensor, input ["
        << inputs[0].node_arg.Name() << "] has actual dim count " << input_size;
    return false;
  }

  bool is_qlinear_average_pool = op_type == "QLinearAveragePool";
  if (op_type == "AveragePool" || op_type == "MaxPool" || is_qlinear_average_pool) {
    NodeAttrHelper helper(node_unit);

    const auto count_include_pad = helper.Get("count_include_pad", 0);
    if (count_include_pad == 1) {
      LOGS_DEFAULT(VERBOSE) << "count_include_pad == 1 is not supported";
      return false;
    }

    const auto storage_order = helper.Get("storage_order", 0);
    if (storage_order == 1) {
      LOGS_DEFAULT(VERBOSE) << "storage_order == 1 is not supported";
      return false;
    }

    if (helper.Get("kernel_shape", std::vector<int32_t>{1, 1}).size() != 2) {
      LOGS_DEFAULT(VERBOSE) << "Only pooling 2d is supported";
      return false;
    }

    if (helper.Get("ceil_mode", 0) == 1) {
      LOGS_DEFAULT(VERBOSE) << "ceil_mode == 1 is not supported for pooling";
      return false;
    }

    if (helper.Get("dilations", std::vector<int32_t>{1, 1}) !=
        std::vector<int32_t>{1, 1}) {
      LOGS_DEFAULT(VERBOSE) << "Dilations of pooling is not supported";
      return false;
    }

    if (node_unit.Outputs().size() != 1) {
      LOGS_DEFAULT(VERBOSE) << "Argmax in maxpooling is not supported";
      return false;
    }
  } else if (op_type != "GlobalAveragePool" && op_type != "GlobalMaxPool") {
    LOGS_DEFAULT(VERBOSE) << "PoolOpBuilder, unknown op: " << op_type;
    return false;
  }

  // We need to check if we have valid scales and zero points for QLinearAveragePool
  if (is_qlinear_average_pool) {
    // Check input scales and ZPs
    if (!HasValidQuantizationScales(initializers, node_unit, {0}, params, true /* is_input */))
      return false;
    if (!HasValidQuantizationZeroPoints(initializers, node_unit, {0}, true /* is_input */))
      return false;

    // Check output scale and ZP

    if (!HasValidQuantizationScales(initializers, node_unit, {0}, params, false /* is_input */))
      return false;
    if (!HasValidQuantizationZeroPoints(initializers, node_unit, {0}, false /* is_input */))
      return false;

    // NNAPI requires Quantized Average Pool has same scale and zero point for both input and output
    float input_scale = 0.0f;
    int32_t input_zp = 0;
    auto status = GetQuantizationScaleAndZeroPoint(
        initializers, node_unit.Inputs()[0], node_unit.ModelPath(), input_scale, input_zp);
    if (!status.IsOK()) {
      LOGS_DEFAULT(ERROR) << "Op [" << op_type << "] name [" << op_name
                          << "] GetQuantizationScaleAndZeroPoint for input_scale/zp failed, message: "
                          << status.ErrorMessage();
      return false;
    }

    float output_scale = 0.0f;
    int32_t output_zp = 0;
    status = GetQuantizationScaleAndZeroPoint(
        initializers, node_unit.Outputs()[0], node_unit.ModelPath(), output_scale, output_zp);
    if (!status.IsOK()) {
      LOGS_DEFAULT(ERROR) << "Op [" << op_type << "] name [" << op_name
                          << "] GetQuantizationScaleAndZeroPoint for output_scale/zp failed, message: "
                          << status.ErrorMessage();
      return false;
    }

    if (input_scale != output_scale) {
      LOGS_DEFAULT(VERBOSE) << "Op [" << op_type << "] name [" << op_name
                            << "] has different input_scale: " << input_scale
                            << " than the output_scale: " << output_scale;
      return false;
    }

    if (input_zp != output_zp) {
      LOGS_DEFAULT(VERBOSE) << "Op [" << op_type << "] name [" << op_name
                            << "] has different input_zp: " << input_zp
                            << " than the output_zp: " << output_zp;
      return false;
    }
  }

  return true;
}

bool PoolOpSupportChecker::HasSupportedInputsImpl(const NodeUnit& node_unit) const {
  bool is_max_pool = node_unit.OpType() == "MaxPool";
  bool is_qlinear_average_pool = node_unit.OpType() == "QLinearAveragePool";
  if (!is_max_pool && !is_qlinear_average_pool)
    return BaseOpSupportChecker::HasSupportedInputsImpl(node_unit);

  if (is_qlinear_average_pool) {
    return HasValidUnaryOpQuantizedInputs(node_unit);
  }

  // is_max_pool
  // For max pool, we can support both float and uint8 input
  int32_t input_type;
  if (!GetType(node_unit.Inputs()[0].node_arg, input_type))
    return false;

  if (input_type != ONNX_NAMESPACE::TensorProto_DataType_FLOAT &&
      input_type != ONNX_NAMESPACE::TensorProto_DataType_UINT8) {
    LOGS_DEFAULT(VERBOSE) << "[" << node_unit.OpType()
                          << "] Input type: [" << input_type
                          << "] is not supported for now";
    return false;
  }

  return true;
}

#pragma endregion op_pool

#pragma region op_conv

class ConvOpSupportChecker : public BaseOpSupportChecker {
 public:
  static void CreateSharedOpSupportChecker(
      const std::string& op_type, OpSupportCheckerRegistrations& op_registrations);

 private:
  bool IsOpSupportedImpl(const InitializedTensorSet& initializers, const NodeUnit& node_unit,
                         const OpSupportCheckParams& params) const override;

  int32_t GetMinSupportedNNAPIFeatureLevel(const NodeUnit& /* node_unit */,
                                           const OpSupportCheckParams& params) const override {
    return params.use_nchw ? ANEURALNETWORKS_FEATURE_LEVEL_3 : ANEURALNETWORKS_FEATURE_LEVEL_2;
  }

  bool HasSupportedInputsImpl(const NodeUnit& node_unit) const override;
  bool IsNodeUnitTypeSupported(const NodeUnit& /* node_unit */) const override { return true; }
  static bool IsQuantizedOp(const NodeUnit& node_unit);
};

/* static */ void ConvOpSupportChecker::CreateSharedOpSupportChecker(
    const std::string& op_type, OpSupportCheckerRegistrations& op_registrations) {
  CreateSharedOpSupportCheckerImpl<ConvOpSupportChecker>(
      op_type, op_registrations,
      {
          "Conv",
          "QLinearConv",
      });
}

/* static */ bool ConvOpSupportChecker::IsQuantizedOp(const NodeUnit& node_unit) {
<<<<<<< HEAD
  static auto quant_op_type = GetQuantizedOpType(node_unit);
  return (quant_op_type == QuantizedOpType::QLinearConv) ||
         (quant_op_type == QuantizedOpType::QDQConv);
=======
  return IsQuantizedConv(GetQuantizedOpType(node_unit));
>>>>>>> 1b9e6284
}

bool ConvOpSupportChecker::HasSupportedInputsImpl(const NodeUnit& node_unit) const {
  if (!IsQuantizedOp(node_unit))
    return BaseOpSupportChecker::HasSupportedInputsImpl(node_unit);

  // QLinearConv only supports input of uint8 for now
  if (!HasValidBinaryOpQuantizedInputs(node_unit))
    return false;

  return true;
}

bool ConvOpSupportChecker::IsOpSupportedImpl(const InitializedTensorSet& initializers, const NodeUnit& node_unit,
                                             const OpSupportCheckParams& params) const {
  const auto& op_type = node_unit.OpType();
  bool is_quant_conv = IsQuantizedOp(node_unit);

  // We don't support nhwc com.microsoft.QLinearConv for now
  if (is_quant_conv && node_unit.Domain() == kMSDomain) {
    LOGS_DEFAULT(VERBOSE) << "com.microsoft.QLinearConv is not supported";
    return false;
  }

  const auto& inputs = node_unit.Inputs();
  NodeAttrHelper helper(node_unit);
  const auto group = helper.Get("group", 1);
  const auto weight_name = inputs[1].node_arg.Name();
  if (Contains(initializers, weight_name)) {
    const auto& tensor = *initializers.at(weight_name);
    if (tensor.dims().size() != 4) {
      LOGS_DEFAULT(VERBOSE) << "Only conv 2d is supported.";
      return false;
    }

    const auto onnx_dilations = helper.Get("dilations", std::vector<int>{1, 1});
    if (onnx_dilations != std::vector<int>{1, 1}) {
      if (group != 1 && tensor.dims()[1] != 1) {
        LOGS_DEFAULT(VERBOSE) << "dilation is not supported on grouped conv";
        return false;
      }

      if (params.android_feature_level < ANEURALNETWORKS_FEATURE_LEVEL_3) {
        LOGS_DEFAULT(VERBOSE) << op_type << " dilations is only supported on Android API level 29+, "
                              << "actual API level: " << params.android_feature_level;
        return false;
      }
    }
  } else {
    LOGS_DEFAULT(VERBOSE) << "The weight of convolution must be known";
    return false;
  }

  if (is_quant_conv) {
    // For QLinearConv, we only support uint8 output now
    int32_t output_type;
    if (!GetType(node_unit.Outputs()[0].node_arg, output_type))
      return false;

    if (output_type != ONNX_NAMESPACE::TensorProto_DataType_UINT8) {
      LOGS_DEFAULT(VERBOSE) << "[" << op_type
                            << "] output type: [" << output_type
                            << "] is not supported for now";
      return false;
    }

    if (inputs.size() > 2 && !Contains(initializers, inputs[2].node_arg.Name())) {
      LOGS_DEFAULT(VERBOSE) << "Bias of QLinearConv must be known";
      return false;
    }

    // Check input scales and ZPs
    if (!HasValidQuantizationScales(initializers, node_unit, {0, 1}, params, true /* is_input */))
      return false;
    if (!HasValidQuantizationZeroPoints(initializers, node_unit, {0, 1}, true /* is_input */))
      return false;

    // Check output scale and ZP
    if (!HasValidQuantizationScales(initializers, node_unit, {0}, params, false /* is_input */))
      return false;
    if (!HasValidQuantizationZeroPoints(initializers, node_unit, {0}, false /* is_input */))
      return false;
  }

  return true;
}

#pragma endregion

#pragma region op_cast

class CastOpSupportChecker : public BaseOpSupportChecker {
 private:
  bool IsOpSupportedImpl(const InitializedTensorSet& initializers, const NodeUnit& node_unit,
                         const OpSupportCheckParams& params) const override;

  int32_t GetMinSupportedNNAPIFeatureLevel(const NodeUnit& /* node_unit */,
                                           const OpSupportCheckParams& /* params */) const override {
    return ANEURALNETWORKS_FEATURE_LEVEL_3;
  }

  // Cast opset 5- uses string attribute for to type, is not supported for now
  int GetMinSupportedOpSet(const NodeUnit& /* node_unit */) const override { return 6; }
};

bool CastOpSupportChecker::IsOpSupportedImpl(const InitializedTensorSet& /* initializers */, const NodeUnit& node_unit,
                                             const OpSupportCheckParams& /* params */) const {
  NodeAttrHelper helper(node_unit);
  const auto to = helper.Get("to", 0);
  if (to != ONNX_NAMESPACE::TensorProto::FLOAT &&
      to != ONNX_NAMESPACE::TensorProto::INT32) {
    LOGS_DEFAULT(VERBOSE) << "[Cast] Only support cast to int32 or float, actual to type, " << to;
    return false;
  }

  return true;
}

#pragma endregion

#pragma region op_softmax

class SoftMaxOpSupportChecker : public BaseOpSupportChecker {
 private:
  bool IsOpSupportedImpl(const InitializedTensorSet& initializers, const NodeUnit& node_unit,
                         const OpSupportCheckParams& params) const override;

  int32_t GetMinSupportedNNAPIFeatureLevel(const NodeUnit& /* node_unit */,
                                           const OpSupportCheckParams& /* params */) const override {
    return ANEURALNETWORKS_FEATURE_LEVEL_2;
  }
};

bool SoftMaxOpSupportChecker::IsOpSupportedImpl(const InitializedTensorSet& /* initializers */, const NodeUnit& node_unit,
                                                const OpSupportCheckParams& params) const {
  Shape input_shape;
  if (!GetShape(node_unit.Inputs()[0].node_arg, input_shape))
    return false;

  const auto input_size = input_shape.size();
  if (input_size != 2 && input_size != 4) {
    LOGS_DEFAULT(VERBOSE) << "SoftMax only support 2d/4d shape, input is "
                          << input_size << "d shape";
    return false;
  }

  if (params.android_feature_level < ANEURALNETWORKS_FEATURE_LEVEL_3) {
    NodeAttrHelper helper(node_unit);
    int32_t axis = helper.Get("axis", 1);
    if (axis != 1) {
      LOGS_DEFAULT(VERBOSE)
          << "SoftMax only support axis 1 on Android API level: " << params.android_feature_level
          << " input axis: " << axis;
      return false;
    }
  }

  return true;
}

#pragma endregion

#pragma region op_gemm

class GemmOpSupportChecker : public BaseOpSupportChecker {
 public:
  static void CreateSharedOpSupportChecker(
      const std::string& op_type, OpSupportCheckerRegistrations& op_registrations);

 private:
  bool IsOpSupportedImpl(const InitializedTensorSet& initializers, const NodeUnit& node_unit,
                         const OpSupportCheckParams& params) const override;
  bool HasSupportedInputsImpl(const NodeUnit& node_unit) const override;
  int GetMinSupportedOpSet(const NodeUnit& node_unit) const override;
};

bool GemmOpSupportChecker::HasSupportedInputsImpl(const NodeUnit& node_unit) const {
  if (node_unit.OpType() != "QLinearMatMul")
    return BaseOpSupportChecker::HasSupportedInputsImpl(node_unit);

  // QLinearMatMul
  if (!HasValidBinaryOpQuantizedInputs(node_unit))
    return false;

  return true;
}

/* static */ void GemmOpSupportChecker::CreateSharedOpSupportChecker(
    const std::string& op_type, OpSupportCheckerRegistrations& op_registrations) {
  CreateSharedOpSupportCheckerImpl<GemmOpSupportChecker>(
      op_type, op_registrations,
      {
          "Gemm",
          "MatMul",
          "QLinearMatMul",
      });
}

// Get the bias size (C) of Gemm op
// ANEURALNETWORKS_FULLY_CONNECTED only supports 1d bias
// Will test if C of Gemm can be squeezed and return the 1d vector size after squeeze
static bool GetBiasSize(const Shape& c_shape, int32_t android_feature_level, uint32_t& size) {
  // TODO add support of scalar C for Gemm
  size_t c_dim = c_shape.size();
  if (c_dim == 0) {
    LOGS_DEFAULT(VERBOSE) << "C of Gemm cannot be a scalar";
    return false;
  }

  if (c_dim != 1 && android_feature_level < ANEURALNETWORKS_FEATURE_LEVEL_2) {
    LOGS_DEFAULT(VERBOSE) << "C of Gemm can only be 1d tensor for API level " << android_feature_level
                          << " shape of C, " << Shape2String(c_shape);
    return false;
  }

  if (c_dim != 1) {
    // If C is a (2+)d tensor, it must have the format {1, 1, ..., 1, n}
    // where every except the last dimension should be 1
    for (size_t i = 0; i < c_dim - 1; ++i) {
      if (c_shape[i] != 1) {
        LOGS_DEFAULT(VERBOSE) << "C of Gemm must be a vector or a tensor with only last dimension != 1"
                              << " c_shape: " << Shape2String(c_shape);
        return false;
      }
    }
  }

  size = c_shape[c_dim - 1];
  return true;
}

int GemmOpSupportChecker::GetMinSupportedOpSet(const NodeUnit& node_unit) const {
  const auto& op(node_unit.OpType());

  // Gemm opset 6- has broadcast attributes we do not support now
  if (op == "Gemm")
    return 7;

  return 1;
}

bool GemmOpSupportChecker::IsOpSupportedImpl(const InitializedTensorSet& initializers, const NodeUnit& node_unit,
                                             const OpSupportCheckParams& params) const {
  const auto& op_type = node_unit.OpType();
  const auto& inputs = node_unit.Inputs();
  bool is_qlinear_matmul = op_type == "QLinearMatMul";

  Shape a_shape;
  {
    if (!GetShape(inputs[0].node_arg, a_shape))
      return false;

    if (a_shape.size() != 2) {
      LOGS_DEFAULT(VERBOSE) << "A must be 2D";
      return false;
    }
  }

  Shape b_shape;
  {
    if (!GetShape(inputs[1].node_arg, b_shape))
      return false;

    if (b_shape.size() != 2) {
      LOGS_DEFAULT(VERBOSE) << "B must be 2D";
      return false;
    }
  }

  if (op_type == "Gemm") {
    // Only support
    // 1. A*B'+C
    // 2. A*B+C and B is an initializer
    NodeAttrHelper helper(node_unit);
    const auto transA = helper.Get("transA", 0);
    const auto transB = helper.Get("transB", 0);
    const auto alpha = helper.Get("alpha", 1.0f);
    const auto beta = helper.Get("beta", 1.0f);

    if (!(transA == 0 && alpha == 1.f && beta == 1.f)) {
      LOGS_DEFAULT(VERBOSE) << "Only transA == 0, alpha == 1.0 "
                            << "and beta == 1.0 is supported."
                            << " transA " << transA
                            << " transB " << transB
                            << " alpha " << alpha
                            << " beta " << beta;
      return false;
    }

    if (transB == 0 && !Contains(initializers, inputs[1].node_arg.Name())) {
      LOGS_DEFAULT(VERBOSE) << "B of Gemm must be known if transB != 1";
      return false;
    }

    if (inputs.size() == 3) {
      Shape c_shape;
      if (!GetShape(inputs[2].node_arg, c_shape))
        return false;

      uint32_t c_size;
      if (!GetBiasSize(c_shape, params.android_feature_level, c_size))
        return false;

      if (c_size != (transB == 0 ? b_shape[1] : b_shape[0])) {
        LOGS_DEFAULT(VERBOSE) << "C of Gemm must be a vector of b_shape["
                              << (transB == 0 ? "1" : "0") << "]"
                              << " b_shape: " << Shape2String(b_shape)
                              << " c_shape: " << Shape2String(c_shape);

        return false;
      }
    }
  } else if (op_type == "MatMul" || is_qlinear_matmul) {
    // Only support A*B B is an initializer
    if (!Contains(initializers, inputs[1].node_arg.Name())) {
      LOGS_DEFAULT(VERBOSE) << "B of MatMul must be known";
      return false;
    }

    if (is_qlinear_matmul) {
      // For QLinearMatMul, we only support uint8 output now
      int32_t output_type;
      if (!GetType(node_unit.Outputs()[0].node_arg, output_type))
        return false;

      if (output_type != ONNX_NAMESPACE::TensorProto_DataType_UINT8) {
        LOGS_DEFAULT(VERBOSE) << "[" << op_type
                              << "] output type: [" << output_type
                              << "] is not supported for now";
        return false;
      }

      // All scale/zero points are initializer scalars
      // Check input scales and ZPs
      if (!HasValidQuantizationScales(initializers, node_unit, {0, 1}, params, true /* is_input */))
        return false;
      if (!HasValidQuantizationZeroPoints(initializers, node_unit, {0, 1}, true /* is_input */))
        return false;

      // Check output scale and ZP
      if (!HasValidQuantizationScales(initializers, node_unit, {0}, params, false /* is_input */))
        return false;
      if (!HasValidQuantizationZeroPoints(initializers, node_unit, {0}, false /* is_input */))
        return false;
    }
  } else {
    LOGS_DEFAULT(VERBOSE) << "GemmOpSupportChecker, unknown op: " << op_type;
  }

  return true;
}

#pragma endregion

#pragma region op_unary

class UnaryOpSupportChecker : public BaseOpSupportChecker {
 public:
  static void CreateSharedOpSupportChecker(
      const std::string& op_type, OpSupportCheckerRegistrations& op_registrations);

 private:
  bool IsOpSupportedImpl(const InitializedTensorSet& initializers, const NodeUnit& node_unit,
                         const OpSupportCheckParams& params) const override;

  int32_t GetMinSupportedNNAPIFeatureLevel(const NodeUnit& /* node_unit */,
                                           const OpSupportCheckParams& params) const override;

  bool HasSupportedInputsImpl(const NodeUnit& node_unit) const override;

  int GetMinSupportedOpSet(const NodeUnit& node_unit) const override;

  static bool IsQuantizedOpSupported(const InitializedTensorSet& initializers, const NodeUnit& node_unit,
                                     const OpSupportCheckParams& params);
};

/* static */ void UnaryOpSupportChecker::CreateSharedOpSupportChecker(
    const std::string& op_type, OpSupportCheckerRegistrations& op_registrations) {
  CreateSharedOpSupportCheckerImpl<UnaryOpSupportChecker>(
      op_type, op_registrations,
      {
          "Abs",
          "Exp",
          "Floor",
          "Log",
          "Sigmoid",
          "Neg",
          "Sin",
          "Sqrt",
          "Tanh",
          "QLinearSigmoid",
      });
}

bool UnaryOpSupportChecker::IsOpSupportedImpl(const InitializedTensorSet& initializers, const NodeUnit& node_unit,
                                              const OpSupportCheckParams& params) const {
  if (node_unit.OpType() == "QLinearSigmoid")
    return IsQuantizedOpSupported(initializers, node_unit, params);
  else  // Everything except "QLinearSigmoid" are by default supported
    return true;
}

int32_t UnaryOpSupportChecker::GetMinSupportedNNAPIFeatureLevel(const NodeUnit& node_unit,
                                                                const OpSupportCheckParams& /* params */) const {
  const auto& op(node_unit.OpType());
  if (op == "Abs" ||
      op == "Exp" ||
      op == "Neg" ||
      op == "Sin" ||
      op == "Sqrt" ||
      op == "Log") {
    return ANEURALNETWORKS_FEATURE_LEVEL_3;
  }

  return ANEURALNETWORKS_FEATURE_LEVEL_1;
}

bool UnaryOpSupportChecker::HasSupportedInputsImpl(const NodeUnit& node_unit) const {
  // We only need to override input check for QLinearSigmoid
  if (node_unit.OpType() != "QLinearSigmoid")
    return BaseOpSupportChecker::HasSupportedInputsImpl(node_unit);

  return HasValidUnaryOpQuantizedInputs(node_unit);
}

// All ops except "Sin" opset 5- uses consumed_inputs attribute which is not supported for now
// "Sin" op has support from opset 7, return 6 here for all ops
// "QLinearSigmoid" is a contrib op, OpSet will always be 1
int UnaryOpSupportChecker::GetMinSupportedOpSet(const NodeUnit& node_unit) const {
  if (node_unit.OpType() == "QLinearSigmoid")
    return 1;

  return 6;
}

/* static */ bool UnaryOpSupportChecker::IsQuantizedOpSupported(
    const InitializedTensorSet& initializers, const NodeUnit& node_unit, const OpSupportCheckParams& params) {
  const auto& op_type = node_unit.OpType();
  ORT_ENFORCE(op_type == "QLinearSigmoid");

  const auto& op_name = node_unit.Name();

  // Check input scales and ZPs
  if (!HasValidQuantizationScales(initializers, node_unit, {0}, params, true /* is_input */))
    return false;
  if (!HasValidQuantizationZeroPoints(initializers, node_unit, {0}, true /* is_input */))
    return false;

  // Check output scale and ZP
  if (!HasValidQuantizationScales(initializers, node_unit, {0}, params, false /* is_input */))
    return false;
  if (!HasValidQuantizationZeroPoints(initializers, node_unit, {0}, false /* is_input */))
    return false;

  return false;

  // NNAPI requires the scale be 1.f/256 and zero point to be 0
  // See https://android.googlesource.com/platform/frameworks/ml/+/refs/heads/android10-c2f2-release/nn/common/operations/Activation.cpp#180
  float output_scale = 0.0f;
  int32_t output_zp = 0;
  auto status = GetQuantizationScaleAndZeroPoint(initializers, node_unit.Outputs()[0], node_unit.ModelPath(),
                                                 output_scale, output_zp);
  if (!status.IsOK()) {
    LOGS_DEFAULT(ERROR) << "Op [" << op_type << "] name [" << op_name
                        << "] GetQuantizationScaleAndZeroPoint failed, message: " << status.ErrorMessage();
    return false;
  }

  if (output_scale != 1.f / 256) {
    LOGS_DEFAULT(VERBOSE) << "Op [" << op_type << "] name [" << op_name
                          << "] output scale can only be 1.f/256, actual scale: " << output_scale;
    return false;
  }

  if (output_zp != 0) {
    LOGS_DEFAULT(VERBOSE) << "Op [" << op_type << "] name [" << op_name
                          << "] output zero point can only be 0, actual zero point: " << output_scale;
    return false;
  }

  return true;
}

#pragma endregion

#pragma region op_concat

class ConcatOpSupportChecker : public BaseOpSupportChecker {
 private:
  bool IsOpSupportedImpl(const InitializedTensorSet& initializers, const NodeUnit& node_unit,
                         const OpSupportCheckParams& params) const override;

  bool HasSupportedInputsImpl(const NodeUnit& node_unit) const override;
};

bool ConcatOpSupportChecker::IsOpSupportedImpl(const InitializedTensorSet& /* initializers */, const NodeUnit& node_unit,
                                               const OpSupportCheckParams& /* params */) const {
  Shape input_shape;
  if (!GetShape(node_unit.Inputs()[0].node_arg, input_shape))
    return false;

  const auto input_size = input_shape.size();
  if (input_size > 4 || input_size == 0) {
    LOGS_DEFAULT(VERBOSE) << "Concat only supports up to 1-4d shape, input is "
                          << input_size << "d shape";
    return false;
  }

  return true;
}

bool ConcatOpSupportChecker::HasSupportedInputsImpl(const NodeUnit& node_unit) const {
  int32_t input_type;
  if (!GetType(node_unit.Inputs()[0].node_arg, input_type))
    return false;

  if (input_type != ONNX_NAMESPACE::TensorProto_DataType_FLOAT &&
      input_type != ONNX_NAMESPACE::TensorProto_DataType_UINT8) {
    LOGS_DEFAULT(VERBOSE) << "[" << node_unit.OpType()
                          << "] Input type: [" << input_type
                          << "] is not supported for now";
    return false;
  }

  return true;
}

#pragma endregion

#pragma region op_squeeze

class SqueezeOpSupportChecker : public BaseOpSupportChecker {
 private:
  bool IsOpSupportedImpl(const InitializedTensorSet& initializers, const NodeUnit& node_unit,
                         const OpSupportCheckParams& params) const override;

  int32_t GetMinSupportedNNAPIFeatureLevel(const NodeUnit& /* node_unit */,
                                           const OpSupportCheckParams& /* params */) const override {
    return ANEURALNETWORKS_FEATURE_LEVEL_2;
  }
};

bool SqueezeOpSupportChecker::IsOpSupportedImpl(const InitializedTensorSet& initializers, const NodeUnit& node_unit,
                                                const OpSupportCheckParams& /* params */) const {
  const auto& inputs = node_unit.Inputs();
  Shape input_shape;
  if (!GetShape(inputs[0].node_arg, input_shape))
    return false;

  const auto input_rank = input_shape.size();
  if (input_rank > 4 || input_rank == 0) {
    LOGS_DEFAULT(VERBOSE) << "Squeeze only supports 1-4d shape, input is "
                          << input_rank << "d shape";
    return false;
  }

  // Squeeze opset 13 use input 1 as axes, if we have input 1 then it need to be an initializer
  if (node_unit.SinceVersion() > 12 && inputs.size() > 1) {
    const auto& axes_name = inputs[1].node_arg.Name();
    if (!Contains(initializers, axes_name)) {
      LOGS_DEFAULT(VERBOSE) << "Input axes of Squeeze must be known";
      return false;
    }
  }

  return true;
}

#pragma endregion

#pragma region op_quantizelinear

class QuantizeLinearOpSupportChecker : public BaseOpSupportChecker {
 private:
  bool IsOpSupportedImpl(const InitializedTensorSet& initializers, const NodeUnit& node_unit,
                         const OpSupportCheckParams& params) const override;

  int32_t GetMinSupportedNNAPIFeatureLevel(const NodeUnit& /* node_unit */,
                                           const OpSupportCheckParams& /* params */) const override {
    return ANEURALNETWORKS_FEATURE_LEVEL_3;
  }
};

bool QuantizeLinearOpSupportChecker::IsOpSupportedImpl(const InitializedTensorSet& initializers, const NodeUnit& node_unit,
                                                       const OpSupportCheckParams& params) const {
  int32_t output_type;
  if (!GetType(node_unit.Outputs()[0].node_arg, output_type))
    return false;

  if (output_type != ONNX_NAMESPACE::TensorProto_DataType_UINT8) {
    LOGS_DEFAULT(VERBOSE) << "[" << node_unit.OpType()
                          << "] output type: [" << output_type
                          << "] is not supported for now";
    return false;
  }

  // For QuantizeLinear only output is quantized
  // Check output scale and ZP
  if (!HasValidQuantizationScales(initializers, node_unit, {0}, params, false /* is_input */))
    return false;
  if (!HasValidQuantizationZeroPoints(initializers, node_unit, {0}, false /* is_input */))
    return false;

  return true;
}

#pragma endregion

#pragma region op_dequantizelinear

class DequantizeLinearOpSupportChecker : public BaseOpSupportChecker {
 private:
  bool IsOpSupportedImpl(const InitializedTensorSet& initializers, const NodeUnit& node_unit,
                         const OpSupportCheckParams& params) const override;

  int32_t GetMinSupportedNNAPIFeatureLevel(const NodeUnit& /* node_unit */,
                                           const OpSupportCheckParams& /* params */) const override {
    return ANEURALNETWORKS_FEATURE_LEVEL_1;
  }
  bool HasSupportedInputsImpl(const NodeUnit& node_unit) const override;
};

bool DequantizeLinearOpSupportChecker::IsOpSupportedImpl(const InitializedTensorSet& initializers, const NodeUnit& node_unit,
                                                         const OpSupportCheckParams& params) const {
  // For DequantizeLinear only input is quantized
  // Check input scale and ZP
  if (!HasValidQuantizationScales(initializers, node_unit, {0}, params, true /* is_input */))
    return false;
  if (!HasValidQuantizationZeroPoints(initializers, node_unit, {0}, true /* is_input */))
    return false;

  return true;
}

bool DequantizeLinearOpSupportChecker::HasSupportedInputsImpl(const NodeUnit& node_unit) const {
  int32_t input_type;
  if (!GetType(node_unit.Inputs()[0].node_arg, input_type))
    return false;

  if (input_type != ONNX_NAMESPACE::TensorProto_DataType_UINT8) {
    LOGS_DEFAULT(VERBOSE) << "[" << node_unit.OpType()
                          << "] Input type: [" << input_type
                          << "] is not supported for now";
    return false;
  }

  return true;
}

#pragma endregion

#pragma region op_LRN

class LRNOpSupportChecker : public BaseOpSupportChecker {
 private:
  bool IsOpSupportedImpl(const InitializedTensorSet& initializers, const NodeUnit& node_unit,
                         const OpSupportCheckParams& params) const override;

  int32_t GetMinSupportedNNAPIFeatureLevel(const NodeUnit& /* node_unit */,
                                           const OpSupportCheckParams& /* params */) const override {
    return ANEURALNETWORKS_FEATURE_LEVEL_2;
  }
};

bool LRNOpSupportChecker::IsOpSupportedImpl(const InitializedTensorSet& /* initializers */, const NodeUnit& node_unit,
                                            const OpSupportCheckParams& /* params */) const {
  Shape input_shape;
  if (!GetShape(node_unit.Inputs()[0].node_arg, input_shape))
    return false;

  const auto input_size = input_shape.size();
  if (input_size != 4) {
    LOGS_DEFAULT(VERBOSE) << "LRN only support 4d shape, input is "
                          << input_size << "d shape";
    return false;
  }

  return true;
}

#pragma endregion

#pragma region op_clip

class ClipOpSupportChecker : public BaseOpSupportChecker {
 private:
  bool IsOpSupportedImpl(const InitializedTensorSet& initializers, const NodeUnit& node_unit,
                         const OpSupportCheckParams& params) const override;
};

bool ClipOpSupportChecker::IsOpSupportedImpl(const InitializedTensorSet& initializers, const NodeUnit& node_unit,
                                             const OpSupportCheckParams& /* params */) const {
  float min, max;
  if (!GetClipMinMax(initializers, node_unit.GetNode(), min, max, logging::LoggingManager::DefaultLogger()))
    return false;

  // We only supoort relu6 or relu1
  // TODO, support clip between 2 arbitrary numbers
  if ((min == 0.0f && max == 6.0f) || (min == -1.0f && max == 1.0f)) {
    return true;
  }

  LOGS_DEFAULT(VERBOSE) << "Clip only supports [min, max] = [0, 6] or [-1, 1], the input is ["
                        << min << ", " << max << "]";
  return false;
}

#pragma endregion

#pragma region op_Resize

class ResizeOpSupportChecker : public BaseOpSupportChecker {
 private:
  bool IsOpSupportedImpl(const InitializedTensorSet& initializers, const NodeUnit& node_unit,
                         const OpSupportCheckParams& params) const override;

  int32_t GetMinSupportedNNAPIFeatureLevel(const NodeUnit& /* node_unit */,
                                           const OpSupportCheckParams& /* params */) const override;

  // Resize opset 10- is very different than Resize opset 11+, with many key attributes missing
  // We only support Resize opset 11+ here
  int GetMinSupportedOpSet(const NodeUnit& /* node_unit */) const override { return 11; }

  bool HasSupportedInputsImpl(const NodeUnit& node_unit) const override;
  bool IsNodeUnitTypeSupported(const NodeUnit& /* node_unit */) const override { return true; }
  static bool IsQuantizedOp(const NodeUnit& node_unit) ORT_MUST_USE_RESULT;  // TODO, see if we want to move this to BaseOpBuilder
};

/* static */ bool ResizeOpSupportChecker::IsQuantizedOp(const NodeUnit& node_unit) {
  static auto quant_op_type = GetQuantizedOpType(node_unit);
  return quant_op_type == QuantizedOpType::QDQResize;
}

bool ResizeOpSupportChecker::IsOpSupportedImpl(const InitializedTensorSet& initializers, const NodeUnit& node_unit,
                                               const OpSupportCheckParams& params) const {
  Shape input_shape;
  if (!GetShape(node_unit.Inputs()[0].node_arg, input_shape))
    return false;

  const auto input_size = input_shape.size();
  if (input_size != 4) {
    LOGS_DEFAULT(VERBOSE) << "Resize only support 4d shape, input is "
                          << input_size << "d shape";
    return false;
  }

  {  // check attributes
    NodeAttrHelper helper(node_unit);
    const auto mode = helper.Get("mode", "nearest");
    bool is_linear_resize = mode == "linear";
    bool is_nearest_resize = mode == "nearest";
    if (!is_linear_resize && !is_nearest_resize) {
      LOGS_DEFAULT(VERBOSE) << "Resize unsupported input mode, " << mode;
      return false;
    }

    const auto exclude_outside = helper.Get("exclude_outside", 0);
    if (exclude_outside != 0) {
      LOGS_DEFAULT(VERBOSE) << "Resize does not support exclude_outside for now";
      return false;
    }

    const auto coord_trans_mode = helper.Get("coordinate_transformation_mode", "half_pixel");
    bool using_half_pixel = coord_trans_mode == "half_pixel";
    bool using_align_corners = coord_trans_mode == "align_corners";
    bool using_asymmetric = coord_trans_mode == "asymmetric";
    if (is_linear_resize) {
      if (!using_half_pixel && !using_align_corners && !using_asymmetric) {
        LOGS_DEFAULT(VERBOSE) << "Resize bilinear, unsupported coord_trans_mode, " << coord_trans_mode;
        return false;
      }

      if (params.android_feature_level < 30 && (using_half_pixel || using_align_corners)) {
        LOGS_DEFAULT(VERBOSE) << "Resize bilinear only support half_pixel/align_corners on API level 30+, current API level is "
                              << params.android_feature_level;
        return false;
      }
    } else {
      // nearest neighbor resizing
      // For resize using nearest neighbor, we only support coord_trans_mode == "asymmetric" && nearest_mode == "floor"
      if (!using_asymmetric) {
        LOGS_DEFAULT(VERBOSE) << "Resize nearest neighbor, unsupported coord_trans_mode, " << coord_trans_mode;
        return false;
      }

      const auto nearest_mode = helper.Get("nearest_mode", "round_prefer_floor");
      if (nearest_mode != "floor") {
        LOGS_DEFAULT(VERBOSE) << "Resize nearest neighbor, unsupported nearest_mode, " << nearest_mode;
        return false;
      }
    }
  }

  {  // scales and sizes (if present) must be initializers
    const auto inputs = node_unit.Inputs();
    if (inputs.size() < 3) {
      LOGS_DEFAULT(VERBOSE) << "Input scales or sizes of Resize must be known";
      return false;
    }

    // scales
    if (inputs.size() == 3 && !Contains(initializers, inputs[2].node_arg.Name())) {
      LOGS_DEFAULT(VERBOSE) << "Input scales of Resize must be known";
      return false;
    }

    // sizes
    if (inputs.size() > 3 && !Contains(initializers, inputs[3].node_arg.Name())) {
      LOGS_DEFAULT(VERBOSE) << "Input sizes of Resize must be known";
      return false;
    }

    // We want to check if the scales or sizes are not trying to resize on N/C channels here
    if (inputs.size() == 3) {  // we are using scales
      const auto& scales_tensor = *initializers.at(inputs[2].node_arg.Name());
      std::vector<uint8_t> unpacked_tensor;
      auto status = onnxruntime::utils::UnpackInitializerData(scales_tensor, unpacked_tensor);
      if (!status.IsOK()) {
        LOGS_DEFAULT(ERROR) << "Error while unpacking scales_tensor: " << status.ErrorMessage();
        return false;
      }
      const float* scales_data = reinterpret_cast<const float*>(unpacked_tensor.data());
      float scale_n = scales_data[0];
      float scale_c = scales_data[1];
      if (scale_n != 1.0f || scale_c != 1.0f) {
        LOGS_DEFAULT(VERBOSE) << "Scales of N/C channel should be 1"
                              << "Resize of N/C channels are not supported"
                              << ", scale_n, " << scale_n << ", scale_c, " << scale_c;
        return false;
      }
    } else {
      // we are using sizes
      const auto& sizes_name = inputs[3].node_arg.Name();
      const auto& sizes_tensor = *initializers.at(sizes_name);
      std::vector<uint8_t> unpacked_tensor;
      auto status = onnxruntime::utils::UnpackInitializerData(sizes_tensor, unpacked_tensor);
      if (!status.IsOK()) {
        LOGS_DEFAULT(ERROR) << "Error while unpacking sizes_tensor: " << status.ErrorMessage();
        return false;
      }
      const int64_t* sizes_data = reinterpret_cast<const int64_t*>(unpacked_tensor.data());
      uint32_t size_n = SafeInt<uint32_t>(sizes_data[0]);
      uint32_t size_c = SafeInt<uint32_t>(sizes_data[1]);
      if (size_n != input_shape[0] || size_c != input_shape[1]) {
        LOGS_DEFAULT(VERBOSE) << "Output sizes of N/C chanel should match the input sizes, "
                              << "Resize of N/C channels are not supported"
                              << ", input_size_n, " << input_shape[0] << ", output_size_n, " << size_n
                              << ". input_size_c, " << input_shape[1] << ", output_size_c, " << size_c;
        return false;
      }
    }
  }

  if (IsQuantizedOp(node_unit)) {
    // For QDQResize, we only support uint8 output now
    int32_t output_type;
    if (!GetType(node_unit.Outputs()[0].node_arg, output_type))
      return false;

    if (output_type != ONNX_NAMESPACE::TensorProto_DataType_UINT8) {
      LOGS_DEFAULT(VERBOSE) << "[Resize] output type: [" << output_type
                            << "] is not supported for now";
      return false;
    }

    // Check input scales and ZPs
    if (!HasValidQuantizationScales(initializers, node_unit, {0}, params, true /* is_input */))
      return false;
    if (!HasValidQuantizationZeroPoints(initializers, node_unit, {0}, true /* is_input */))
      return false;

    // Check output scale and ZP
    if (!HasValidQuantizationScales(initializers, node_unit, {0}, params, false /* is_input */))
      return false;
    if (!HasValidQuantizationZeroPoints(initializers, node_unit, {0}, false /* is_input */))
      return false;
  }

  return true;
}

int32_t ResizeOpSupportChecker::GetMinSupportedNNAPIFeatureLevel(const NodeUnit& node_unit,
                                                                 const OpSupportCheckParams& /* params */) const {
  int32_t input_type;

  // This should not happen, but if it happens make sure this will require an impossible version
  if (!GetType(node_unit.Inputs()[0].node_arg, input_type))
    return std::numeric_limits<int32_t>::max();

  if (input_type != ONNX_NAMESPACE::TensorProto_DataType_UINT8)
    return ANEURALNETWORKS_FEATURE_LEVEL_3;

  return ANEURALNETWORKS_FEATURE_LEVEL_2;
}

bool ResizeOpSupportChecker::HasSupportedInputsImpl(const NodeUnit& node_unit) const {
  int32_t input_type;
  if (!GetType(node_unit.Inputs()[0].node_arg, input_type))
    return false;

  if (input_type != ONNX_NAMESPACE::TensorProto_DataType_FLOAT &&
      input_type != ONNX_NAMESPACE::TensorProto_DataType_UINT8) {
    LOGS_DEFAULT(VERBOSE) << "[" << node_unit.OpType()
                          << "] Input type: [" << input_type
                          << "] is not supported for now";
    return false;
  }

  return true;
}

#pragma endregion

#pragma region op_flatten

class FlattenOpSupportChecker : public BaseOpSupportChecker {
 private:
  bool IsOpSupportedImpl(const InitializedTensorSet& initializers, const NodeUnit& node_unit,
                         const OpSupportCheckParams& params) const override;
};

bool FlattenOpSupportChecker::IsOpSupportedImpl(const InitializedTensorSet& /* initializers */, const NodeUnit& node_unit,
                                                const OpSupportCheckParams& /* params */) const {
  Shape input_shape;
  if (!GetShape(node_unit.Inputs()[0].node_arg, input_shape))
    return false;

  if (input_shape.size() > 4 || input_shape.empty()) {
    LOGS_DEFAULT(VERBOSE) << "Flatten only supports up to 1-4d shape, input is "
                          << input_shape.size() << "d shape";
    return false;
  }

  int32_t dim_1 = 1;
  int32_t dim_2 = 1;
  GetFlattenOutputShape(node_unit, input_shape, dim_1, dim_2);

  if (dim_1 == 0 && dim_2 == 0) {
    LOGS_DEFAULT(VERBOSE) << "The dynamical input shape " << Shape2String(input_shape)
                          << " is not supported";
    return false;
  }

  return true;
}

#pragma endregion

#pragma region op_minmax

class MinMaxOpSupportChecker : public BaseOpSupportChecker {
 public:
  static void CreateSharedOpSupportChecker(
      const std::string& op_type, OpSupportCheckerRegistrations& op_registrations);

 private:
  int32_t GetMinSupportedNNAPIFeatureLevel(const NodeUnit& /* node_unit */,
                                           const OpSupportCheckParams& /* params */) const override {
    return ANEURALNETWORKS_FEATURE_LEVEL_3;
  }

  // Min/Max opset 5- uses consumed_inputs attribute which is not supported for now
  int GetMinSupportedOpSet(const NodeUnit& /* node_unit */) const override { return 6; }

  bool IsOpSupportedImpl(const InitializedTensorSet& initializers, const NodeUnit& node_unit,
                         const OpSupportCheckParams& params) const override;
};

/* static */ void MinMaxOpSupportChecker::CreateSharedOpSupportChecker(
    const std::string& op_type, OpSupportCheckerRegistrations& op_registrations) {
  CreateSharedOpSupportCheckerImpl<MinMaxOpSupportChecker>(
      op_type, op_registrations,
      {
          "Min",
          "Max",
      });
}

bool MinMaxOpSupportChecker::IsOpSupportedImpl(const InitializedTensorSet& /* initializers */, const NodeUnit& node_unit,
                                               const OpSupportCheckParams& /* params */) const {
  // TODO support 2+ inputs for Min/Max op
  if (node_unit.Inputs().size() != 2) {
    LOGS_DEFAULT(VERBOSE) << "[" << node_unit.OpType() << "] only supports 2 inputs, "
                          << "actual input number, " << node_unit.Inputs().size();
    return false;
  }

  return true;
}

#pragma endregion

#pragma region op_elu

class EluOpSupportChecker : public BaseOpSupportChecker {
 private:
  int32_t GetMinSupportedNNAPIFeatureLevel(const NodeUnit& /* node_unit */,
                                           const OpSupportCheckParams& /* params */) const override {
    return ANEURALNETWORKS_FEATURE_LEVEL_4;
  }

  // Elu opset 5- uses consumed_inputs attribute which is not supported for now
  int GetMinSupportedOpSet(const NodeUnit& /* node_unit */) const override { return 6; }
};

#pragma endregion

#pragma region op_slice

class SliceOpSupportChecker : public BaseOpSupportChecker {
 private:
  int32_t GetMinSupportedNNAPIFeatureLevel(const NodeUnit& /* node_unit */,
                                           const OpSupportCheckParams& /* params */) const override {
    return ANEURALNETWORKS_FEATURE_LEVEL_2;
  }

  // We only support slice from opset 10
  int GetMinSupportedOpSet(const NodeUnit& /* node_unit */) const override { return 10; }

  bool IsOpSupportedImpl(const InitializedTensorSet& initializers, const NodeUnit& node_unit,
                         const OpSupportCheckParams& params) const override;
};

bool SliceOpSupportChecker::IsOpSupportedImpl(const InitializedTensorSet& initializers, const NodeUnit& node_unit,
                                              const OpSupportCheckParams& /* params */) const {
  Shape input_shape;
  if (!GetShape(node_unit.Inputs()[0].node_arg, input_shape))
    return false;

  if (input_shape.size() > 4) {
    LOGS_DEFAULT(VERBOSE) << "Slice only supports 1-4d shape, input is "
                          << input_shape.size() << "d shape";
    return false;
  }

  // TODO, replace with std::find when we switch to c++17
  if (std::any_of(input_shape.cbegin(), input_shape.cend(), [](int32_t i) { return i == 0; })) {
    LOGS_DEFAULT(VERBOSE) << "Slice doesn't support dynamic input shape";
    return false;
  }

  if (!CheckIsInitializer(initializers, node_unit, node_unit.Inputs()[1].node_arg.Name(), "starts")) {
    return false;
  }
  if (!CheckIsInitializer(initializers, node_unit, node_unit.Inputs()[2].node_arg.Name(), "ends")) {
    return false;
  }
  const auto& inputs = node_unit.Inputs();
  if (inputs.size() > 3) {
    if (!CheckIsInitializer(initializers, node_unit, node_unit.Inputs()[3].node_arg.Name(), "axes")) {
      return false;
    }
    if (inputs.size() > 4) {
      if (!CheckIsInitializer(initializers, node_unit, node_unit.Inputs()[4].node_arg.Name(), "steps")) {
        return false;
      }
    }
  }

  return true;
}

#pragma endregion

#pragma region CreateGetOpSupportCheckers

// The reason we use macros to create OpBuilders is for easy exclusion in build if certain op(s) are not used
// such that we can reduce binary size.
// This is for multiple ops share the same OpSupportChecker, we only need create one for all of them
#define NNAPI_EP_ADD_SHARED_OP_SUPPORT_CHECKER(OP_TYPE, SUPPORT_CHECKER_NAME) \
  SUPPORT_CHECKER_NAME::CreateSharedOpSupportChecker(OP_TYPE, op_registrations);

// This is for ops with dedicated OpSupportChecker
#define NNAPI_EP_ADD_SINGLE_OP_SUPPORT_CHECKER(OP_TYPE, SUPPORT_CHECKER_NAME)                                 \
  {                                                                                                           \
    op_registrations.support_checkers.push_back(std::make_unique<SUPPORT_CHECKER_NAME>());                    \
    op_registrations.op_support_checker_map.emplace(OP_TYPE, op_registrations.support_checkers.back().get()); \
  }

static OpSupportCheckerRegistrations CreateOpSupportCheckerRegistrations() {
  OpSupportCheckerRegistrations op_registrations;

  // Support checkers handle a single op
  NNAPI_EP_ADD_SINGLE_OP_SUPPORT_CHECKER("BatchNormalization", BatchNormalizationOpSupportChecker);
  NNAPI_EP_ADD_SINGLE_OP_SUPPORT_CHECKER("Cast", CastOpSupportChecker);
  NNAPI_EP_ADD_SINGLE_OP_SUPPORT_CHECKER("Clip", ClipOpSupportChecker);
  NNAPI_EP_ADD_SINGLE_OP_SUPPORT_CHECKER("Concat", ConcatOpSupportChecker);
  NNAPI_EP_ADD_SINGLE_OP_SUPPORT_CHECKER("DequantizeLinear", DequantizeLinearOpSupportChecker);
  NNAPI_EP_ADD_SINGLE_OP_SUPPORT_CHECKER("Elu", EluOpSupportChecker);
  NNAPI_EP_ADD_SINGLE_OP_SUPPORT_CHECKER("Flatten", FlattenOpSupportChecker);
  NNAPI_EP_ADD_SINGLE_OP_SUPPORT_CHECKER("LRN", LRNOpSupportChecker);
  NNAPI_EP_ADD_SINGLE_OP_SUPPORT_CHECKER("QuantizeLinear", QuantizeLinearOpSupportChecker);
  NNAPI_EP_ADD_SINGLE_OP_SUPPORT_CHECKER("Reshape", ReshapeOpSupportChecker);
  NNAPI_EP_ADD_SINGLE_OP_SUPPORT_CHECKER("Resize", ResizeOpSupportChecker);
  NNAPI_EP_ADD_SINGLE_OP_SUPPORT_CHECKER("Slice", SliceOpSupportChecker);
  NNAPI_EP_ADD_SINGLE_OP_SUPPORT_CHECKER("Softmax", SoftMaxOpSupportChecker);
  NNAPI_EP_ADD_SINGLE_OP_SUPPORT_CHECKER("Squeeze", SqueezeOpSupportChecker);
  NNAPI_EP_ADD_SINGLE_OP_SUPPORT_CHECKER("Transpose", TransposeOpSupportChecker);

  // Identity is always supported, we use BaseOpSupportChecker as default
  NNAPI_EP_ADD_SHARED_OP_SUPPORT_CHECKER("Identity", BaseOpSupportChecker);

  // Relu is always supported, we use BaseOpSupportChecker as default
  NNAPI_EP_ADD_SHARED_OP_SUPPORT_CHECKER("Relu", BaseOpSupportChecker);

  // Support Checkers shared among similar ops
  {
    NNAPI_EP_ADD_SHARED_OP_SUPPORT_CHECKER("Add", BinaryOpSupportChecker);
    NNAPI_EP_ADD_SHARED_OP_SUPPORT_CHECKER("Div", BinaryOpSupportChecker);
    NNAPI_EP_ADD_SHARED_OP_SUPPORT_CHECKER("Mul", BinaryOpSupportChecker);
    NNAPI_EP_ADD_SHARED_OP_SUPPORT_CHECKER("Pow", BinaryOpSupportChecker);
    NNAPI_EP_ADD_SHARED_OP_SUPPORT_CHECKER("QLinearAdd", BinaryOpSupportChecker);
    NNAPI_EP_ADD_SHARED_OP_SUPPORT_CHECKER("Sub", BinaryOpSupportChecker);
  }

  {
    NNAPI_EP_ADD_SHARED_OP_SUPPORT_CHECKER("AveragePool", PoolOpSupportChecker);
    NNAPI_EP_ADD_SHARED_OP_SUPPORT_CHECKER("GlobalAveragePool", PoolOpSupportChecker);
    NNAPI_EP_ADD_SHARED_OP_SUPPORT_CHECKER("GlobalMaxPool", PoolOpSupportChecker);
    NNAPI_EP_ADD_SHARED_OP_SUPPORT_CHECKER("MaxPool", PoolOpSupportChecker);
    NNAPI_EP_ADD_SHARED_OP_SUPPORT_CHECKER("QLinearAveragePool", PoolOpSupportChecker);
  }

  {
    NNAPI_EP_ADD_SHARED_OP_SUPPORT_CHECKER("Conv", ConvOpSupportChecker);
    NNAPI_EP_ADD_SHARED_OP_SUPPORT_CHECKER("QLinearConv", ConvOpSupportChecker);
  }

  {
    NNAPI_EP_ADD_SHARED_OP_SUPPORT_CHECKER("Gemm", GemmOpSupportChecker);
    NNAPI_EP_ADD_SHARED_OP_SUPPORT_CHECKER("MatMul", GemmOpSupportChecker);
    NNAPI_EP_ADD_SHARED_OP_SUPPORT_CHECKER("QLinearMatMul", GemmOpSupportChecker);
  }

  {
    NNAPI_EP_ADD_SHARED_OP_SUPPORT_CHECKER("Abs", UnaryOpSupportChecker);
    NNAPI_EP_ADD_SHARED_OP_SUPPORT_CHECKER("Exp", UnaryOpSupportChecker);
    NNAPI_EP_ADD_SHARED_OP_SUPPORT_CHECKER("Floor", UnaryOpSupportChecker);
    NNAPI_EP_ADD_SHARED_OP_SUPPORT_CHECKER("Log", UnaryOpSupportChecker);
    NNAPI_EP_ADD_SHARED_OP_SUPPORT_CHECKER("Neg", UnaryOpSupportChecker);
    NNAPI_EP_ADD_SHARED_OP_SUPPORT_CHECKER("QLinearSigmoid", UnaryOpSupportChecker);
    NNAPI_EP_ADD_SHARED_OP_SUPPORT_CHECKER("Sigmoid", UnaryOpSupportChecker);
    NNAPI_EP_ADD_SHARED_OP_SUPPORT_CHECKER("Sin", UnaryOpSupportChecker);
    NNAPI_EP_ADD_SHARED_OP_SUPPORT_CHECKER("Sqrt", UnaryOpSupportChecker);
    NNAPI_EP_ADD_SHARED_OP_SUPPORT_CHECKER("Tanh", UnaryOpSupportChecker);
  }

  {
    NNAPI_EP_ADD_SHARED_OP_SUPPORT_CHECKER("Max", MinMaxOpSupportChecker);
    NNAPI_EP_ADD_SHARED_OP_SUPPORT_CHECKER("Min", MinMaxOpSupportChecker);
  }

  return op_registrations;
}

const std::unordered_map<std::string, const IOpSupportChecker*>& GetOpSupportCheckers() {
  static const OpSupportCheckerRegistrations op_registrations = CreateOpSupportCheckerRegistrations();
  return op_registrations.op_support_checker_map;
}

#pragma endregion

}  // namespace nnapi
}  // namespace onnxruntime<|MERGE_RESOLUTION|>--- conflicted
+++ resolved
@@ -743,13 +743,7 @@
 }
 
 /* static */ bool ConvOpSupportChecker::IsQuantizedOp(const NodeUnit& node_unit) {
-<<<<<<< HEAD
-  static auto quant_op_type = GetQuantizedOpType(node_unit);
-  return (quant_op_type == QuantizedOpType::QLinearConv) ||
-         (quant_op_type == QuantizedOpType::QDQConv);
-=======
   return IsQuantizedConv(GetQuantizedOpType(node_unit));
->>>>>>> 1b9e6284
 }
 
 bool ConvOpSupportChecker::HasSupportedInputsImpl(const NodeUnit& node_unit) const {
