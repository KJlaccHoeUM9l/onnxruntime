--- conflicted
+++ resolved
@@ -25,12 +25,9 @@
                                                            // (will be overridden by contents of `default_memory_arena_cfg` is it exists)
   OrtArenaCfg* default_memory_arena_cfg;                   // BFC Arena config flags.
   int cudnn_conv_use_max_workspace;                        // flag specifying if maximum workspace can be used in cudnn conv algo search.
-<<<<<<< HEAD
   void* (*alloc)(size_t);
   void (*free)(void*);
   void (*empty_cache)();
-=======
   int enable_cuda_graph;                                   // flag specifying if the CUDA graph is to be captured for the model.
   int cudnn_conv1d_pad_to_nc1d;                            // flag specifying if pad Conv1D's input [N,C,D] to [N,C,1,D] or [N,C,D,1].
->>>>>>> 2a90922f
 };