--- conflicted
+++ resolved
@@ -172,13 +172,7 @@
     set_source_files_properties("${ORTTRAINING_ROOT}/orttraining/eager/ort_util.cpp" PROPERTIES COMPILE_FLAGS -Wno-unused-parameter)
     set_source_files_properties("${ORTTRAINING_ROOT}/orttraining/python/orttraining_python_module.cc" PROPERTIES COMPILE_FLAGS -Wno-unused-parameter)
   endif()
-<<<<<<< HEAD
-
-  # This part is eager-mode specific.
-  if (onnxruntime_ENABLE_EAGER_MODE AND MSVC)
-=======
   if (MSVC)
->>>>>>> fa7f80c8
     target_compile_options(onnxruntime_pybind11_state PRIVATE "/wd4100" "/wd4324" "/wd4458" "/wd4127" "/wd4193" "/wd4624" "/wd4702")
     target_compile_options(onnxruntime_pybind11_state PRIVATE "/bigobj" "/wd4275" "/wd4244" "/wd4267" "/wd4067")
   endif()
